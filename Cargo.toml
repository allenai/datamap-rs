[package]
name = "datamap-rs"
version = "0.1.0"
edition = "2021"

[dev-dependencies]
datamap-rs = { path = "." }


[dependencies]
aho-corasick = "1.1.3"
anyhow = "1.0.96"
clap = {version ="4.5.31", features= ["derive"]}
dashmap = "6.1.0"
indicatif = "0.17.11"
mj_io = "0.1.3"
once_cell = "1.21.1"
phf = {version = "0.11.3", features = ["macros"]}
rand = "0.9.0"
rayon = "1.10.0"
serde = {version = "1.0.219", features = ["derive"]}
serde_json = "1.0.139"
serde_yaml = "0.9.34"
url = "2.5.4"
uuid = { version = "1.4", features = ["v4"] }
zstd = "0.12"
fasttext = "=0.7.8"
unicode-segmentation = "1.12.0"
regex = "1.11.1"
derivative = "2.2.0"
fxhash = "0.2.1"
<<<<<<< HEAD
markdown = "1.0.0-alpha.26"
=======
>>>>>>> 99c24c75
tiktoken-rs = "0.6.0"
yake-rust = "1.0.3"

[[test]]
name = "tests"
path = "tests/main.rs"<|MERGE_RESOLUTION|>--- conflicted
+++ resolved
@@ -29,10 +29,7 @@
 regex = "1.11.1"
 derivative = "2.2.0"
 fxhash = "0.2.1"
-<<<<<<< HEAD
 markdown = "1.0.0-alpha.26"
-=======
->>>>>>> 99c24c75
 tiktoken-rs = "0.6.0"
 yake-rust = "1.0.3"
 
