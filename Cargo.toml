--- conflicted
+++ resolved
@@ -23,9 +23,7 @@
 serde_yaml = "0.9.34"
 url = "2.5.4"
 uuid = { version = "1.4", features = ["v4"] }
-<<<<<<< HEAD
 zstd = "0.12"
-=======
 fasttext = "0.7"
 unicode-segmentation = "1.12.0"
 regex = "1.11.1"
@@ -34,5 +32,4 @@
 
 [[test]]
 name = "tests"
-path = "tests/main.rs"
->>>>>>> d6cfa6f0
+path = "tests/main.rs"